#
# This file is the main entry point for the application. 
# 
# It is responsible for: 
#   - setting up the data 
#   - running the forecasting methods
#   - running the evaluation methods 
#
import pandas as pd
import numpy as np

from combined_forecast.forecast_controller import ForecastController
from combined_forecast.forecast_result_controller import ForecastResultController
from data.data_loader import DataLoader
#from data.flagMatrix import run_flag_matrix

from configuration import ModelSettings, FileNames

"""
import warnings
from sklearn.exceptions import ConvergenceWarning
warnings.filterwarnings("ignore", category=ConvergenceWarning)
"""



file_names = FileNames()

def run_models():
    model_settings = ModelSettings()

    # flag_matrix_df = DataLoader().load_input_data(file_names.input_files.flag_matrix)
    # flag_matrix_df.rename(columns={'date': ModelSettings.datetime_col}, inplace=True)
    # print(flag_matrix_df.head())

    df = DataLoader().load_input_data(file_names.input_files.real_error_data)
    print(df)
    df[model_settings.datetime_col] = pd.to_datetime(df[model_settings.datetime_col])
<<<<<<< HEAD
    #df = df[df[model_settings.datetime_col] >= pd.to_datetime('07-20-2016')] # 12-31-2016
    #df = df[df[model_settings.datetime_col] < pd.to_datetime('12-31-2016')]
=======
    df = df[df[model_settings.datetime_col] >= pd.to_datetime('01-01-2013')]
    df = df[df[model_settings.datetime_col] < pd.to_datetime('06-15-2013')]
>>>>>>> 699ee737
    #print(df.head())

    forecast_controller = ForecastController(
            df=df, 
            #flag_matrix_df=flag_matrix_df,
            target=model_settings.target, 
            features=model_settings.features,
            forecast_horizon=model_settings.forecast_horizon,
            rolling_window_days=model_settings.rolling_window_days,
            datetime_col=model_settings.datetime_col,
            freq=model_settings.freq
        )
    
    forecast_controller.forecast_elastic_net()



def run_results(file_name: str):
    forecast_result_processor = ForecastResultController()
    forecast_result_processor.compute_metrics(file_name)

if __name__ == "__main__":
    #run_flag_matrix()
    run_models() 
    run_results(file_names.model_result_files.elastic_net_forecast)
    #run_models()
    #run_results(file_names.model_result_files.ridge_forecast)
<|MERGE_RESOLUTION|>--- conflicted
+++ resolved
@@ -36,13 +36,8 @@
     df = DataLoader().load_input_data(file_names.input_files.real_error_data)
     print(df)
     df[model_settings.datetime_col] = pd.to_datetime(df[model_settings.datetime_col])
-<<<<<<< HEAD
-    #df = df[df[model_settings.datetime_col] >= pd.to_datetime('07-20-2016')] # 12-31-2016
-    #df = df[df[model_settings.datetime_col] < pd.to_datetime('12-31-2016')]
-=======
-    df = df[df[model_settings.datetime_col] >= pd.to_datetime('01-01-2013')]
-    df = df[df[model_settings.datetime_col] < pd.to_datetime('06-15-2013')]
->>>>>>> 699ee737
+    df = df[df[model_settings.datetime_col] >= pd.to_datetime('07-20-2013')]
+    df = df[df[model_settings.datetime_col] < pd.to_datetime('12-31-2016')]
     #print(df.head())
 
     forecast_controller = ForecastController(
